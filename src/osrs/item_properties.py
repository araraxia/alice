--- conflicted
+++ resolved
@@ -267,18 +267,9 @@
 
             self.latest_price_high = recent_record.get("high") or 0
             self.latest_price_low = recent_record.get("low") or 0
-<<<<<<< HEAD
             self.latest_timestamp_high = recent_record.get("highTime", 0) # Unix timestamp in ms
             self.latest_timestamp_low = recent_record.get("lowTime", 0) # Unix timestamp
             
-=======
-            self.latest_timestamp_high = recent_record.get(
-                "highTime", 0
-            )  # Unix timestamp in ms
-            self.latest_timestamp_low = recent_record.get(
-                "lowTime", 0
-            )  # Unix timestamp
->>>>>>> 64c0716d
             self.latest_price_average = self.average_price(
                 prices=[self.latest_price_high, self.latest_price_low],
                 volumes=[1, 1]  # Volume is unknown, assuming equal volume for average
@@ -295,13 +286,7 @@
                 prices=[r.get("low") or 0 for r in latest_price],
                 volumes=[1 for r in latest_price]  # Volume is unknown, assuming equal volume for 3x average
             )
-<<<<<<< HEAD
             self.latest_3x_timestamp_low = max(r.get("lowTime", 0) for r in latest_price) # Unix timestamp
-=======
-            self.latest_3x_timestamp_low = min(
-                r.get("lowTime", 0) for r in latest_price
-            )  # Unix timestamp
->>>>>>> 64c0716d
             self.latest_3x_price_average = self.average_price(
                 [self.latest_3x_price_high, self.latest_3x_price_low],
                 [1, 1]  # Volume is unknown, assuming equal volume for 3x average
@@ -348,7 +333,6 @@
             self.conn.rollback()
             latest_5min_records = []
 
-<<<<<<< HEAD
         if latest_5min_records:
             recent_record = latest_5min_records[0]
 
@@ -359,21 +343,13 @@
             # Not the average of volumes, but the total volume of the averaged high/low prices.
             self.latest_5min_volume_average = self.latest_5min_volume_high + self.latest_5min_volume_low
             # 5m Prices
-=======
->>>>>>> 64c0716d
             self.latest_5min_price_high = recent_record.get("avgHighPrice") or 0
             self.latest_5min_price_low = recent_record.get("avgLowPrice") or 0
             self.latest_5min_price_average = self.average_price(
                 prices=[self.latest_5min_price_high, self.latest_5min_price_low],
                 volumes=[self.latest_5min_volume_high, self.latest_5min_volume_low]
             )
-<<<<<<< HEAD
             self.latest_5min_timestamp = recent_record.get("timestamp", 0) # psql Timestamp
-=======
-            self.latest_5min_timestamp = recent_record.get(
-                "timestamp", 0
-            )  # Unix timestamp in ms
->>>>>>> 64c0716d
 
             # Calculate 15min averages from the last 3 records (15 minutes)
             # 15m Volumes
@@ -403,13 +379,7 @@
                 prices=high_price_list + low_price_list,
                 volumes=high_volume_list + low_volume_list
             )
-<<<<<<< HEAD
             self.latest_15min_timestamp = max(r.get("timestamp", 0) for r in latest_5min_records) # psql Timestamp
-=======
-            self.latest_15min_timestamp = max(
-                r.get("timestamp", 0) for r in prices_5min
-            )  # Unix timestamp in ms
->>>>>>> 64c0716d
 
         else: # No records found
             self.latest_5min_price_average = 0
@@ -449,7 +419,6 @@
         if prices_1h:
             recent_record = prices_1h[0]
 
-<<<<<<< HEAD
             # Get 1h data from the most recent record
             # 1h Volumes
             self.latest_1h_volume_high = recent_record.get("highPriceVolume") or 0
@@ -457,21 +426,13 @@
             # Not the average of volumes, but the total volume of the averaged high/low prices.
             self.latest_1h_volume_average = self.latest_1h_volume_high + self.latest_1h_volume_low
             # 1h Prices
-=======
->>>>>>> 64c0716d
             self.latest_1h_price_high = recent_record.get("avgHighPrice") or 0
             self.latest_1h_price_low = recent_record.get("avgLowPrice") or 0
             self.latest_1h_price_average = self.average_price(
                 prices=[self.latest_1h_price_high, self.latest_1h_price_low],
                 volumes=[self.latest_1h_volume_high, self.latest_1h_volume_low]
             )
-<<<<<<< HEAD
             self.latest_1h_timestamp = recent_record.get("timestamp", 0) # psql Timestamp
-=======
-            self.latest_1h_timestamp = recent_record.get(
-                "timestamp", 0
-            )  # Unix timestamp in ms
->>>>>>> 64c0716d
 
             # Calculate 3h averages from the last 3 records (3 hours)
             # 3h Volumes
@@ -501,19 +462,7 @@
                 prices=high_price_list + low_price_list,
                 volumes=high_volume_list + low_volume_list
             )
-<<<<<<< HEAD
             self.latest_3h_timestamp = max(r.get("timestamp", 0) for r in prices_1h) # psql Timestamp
-=======
-            self.latest_3h_volume_low = self.average_price(
-                prices=[r.get("lowPriceVolume") or 0 for r in prices_1h]
-            )
-            self.latest_3h_volume_average = self.average_price(
-                [self.latest_3h_volume_high, self.latest_3h_volume_low]
-            )
-            self.latest_3h_timestamp = max(
-                r.get("timestamp", 0) for r in prices_1h
-            )  # Unix timestamp in ms
->>>>>>> 64c0716d
 
         else:
             self.latest_1h_price_average = 0
@@ -529,7 +478,67 @@
             self.latest_3h_volume_low = 0
             self.latest_3h_volume_average = 0
 
-<<<<<<< HEAD
+    @manage_conn_cursor
+    def get_prices_between_dates(
+        self, start_date, end_date=None, table_type="5min", limit=None, sort_desc=True
+    ):
+        """
+        Get item prices between two given dates.
+
+        Args:
+            start_date: Start date (datetime object, ISO string, or Unix timestamp)
+            end_date: End date (datetime object, ISO string, or Unix timestamp).
+                     Defaults to current time if None.
+            table_type: Price table type ("latest", "5min", "1h"). Defaults to "5min".
+            limit: Maximum number of records to return. No limit if None.
+            sort_desc: Sort by timestamp in descending order. Defaults to True.
+
+        Returns:
+            list: List of price records within the date range, or empty list if none found.
+
+        Raises:
+            ValueError: If start_date is after end_date or invalid table_type.
+        """
+
+        # Validate table_type
+        valid_table_types = ["latest", "5min", "1h"]
+        if table_type not in valid_table_types:
+            raise ValueError(
+                f"table_type must be one of {valid_table_types}, got '{table_type}'"
+            )
+
+        # Set end_date to current time if not provided
+        if end_date is None:
+            end_date = datetime.now()
+
+        if table_type in ["5min", "1h"]:
+            # Convert dates to datetime objects for PostgreSQL timestamp column
+            start_dt = prepare_datetime_for_timestamp_column(start_date)
+            end_dt = prepare_datetime_for_timestamp_column(end_date)
+
+        else:
+            # "latest" table uses Unix timestamps in milliseconds (int4/bigint)
+            start_dt = prepare_datetime_for_unix_ms_column(start_date)
+            end_dt = prepare_datetime_for_unix_ms_column(end_date)
+
+
+        # Validate date range
+        if start_dt >= end_dt:
+            raise ValueError("start_date must be before end_date")
+
+        # Construct table name
+        table_name = f"{self.item_id}_{table_type}"
+
+        # Build the SQL Filter
+        filters = {}
+        
+        # Execute the SQL query
+        try:
+            get_filtered_records()
+        except Exception as e:
+            raise e
+            
+
     def average_price(self, prices: list[int], volumes: list[int]) -> float:
         """
         Average price weighted by volume.
@@ -546,76 +555,6 @@
             if price and volume:
                 n += volume
                 sum += price * volume
-        return sum / n if n > 0 else 0
-=======
-    @manage_conn_cursor
-    def get_prices_between_dates(
-        self, start_date, end_date=None, table_type="5min", limit=None, sort_desc=True
-    ):
-        """
-        Get item prices between two given dates.
-
-        Args:
-            start_date: Start date (datetime object, ISO string, or Unix timestamp)
-            end_date: End date (datetime object, ISO string, or Unix timestamp).
-                     Defaults to current time if None.
-            table_type: Price table type ("latest", "5min", "1h"). Defaults to "5min".
-            limit: Maximum number of records to return. No limit if None.
-            sort_desc: Sort by timestamp in descending order. Defaults to True.
-
-        Returns:
-            list: List of price records within the date range, or empty list if none found.
-
-        Raises:
-            ValueError: If start_date is after end_date or invalid table_type.
-        """
-
-        # Validate table_type
-        valid_table_types = ["latest", "5min", "1h"]
-        if table_type not in valid_table_types:
-            raise ValueError(
-                f"table_type must be one of {valid_table_types}, got '{table_type}'"
-            )
-
-        # Set end_date to current time if not provided
-        if end_date is None:
-            end_date = datetime.now()
-
-        if table_type in ["5min", "1h"]:
-            # Convert dates to datetime objects for PostgreSQL timestamp column
-            start_dt = prepare_datetime_for_timestamp_column(start_date)
-            end_dt = prepare_datetime_for_timestamp_column(end_date)
-
-        else:
-            # "latest" table uses Unix timestamps in milliseconds (int4/bigint)
-            start_dt = prepare_datetime_for_unix_ms_column(start_date)
-            end_dt = prepare_datetime_for_unix_ms_column(end_date)
-
-
-        # Validate date range
-        if start_dt >= end_dt:
-            raise ValueError("start_date must be before end_date")
-
-        # Construct table name
-        table_name = f"{self.item_id}_{table_type}"
-
-        # Build the SQL Filter
-        filters = {}
-        
-        # Execute the SQL query
-        try:
-            get_filtered_records()
-        except Exception as e:
-            raise e
-            
-
-    def average_price(self, prices: list[int]) -> float:
-        n = 0
-        sum = 0
-        for price in prices:
-            if price:
-                n += 1
-                sum += price
         return sum / n if n > 0 else 0
 
     @manage_conn_cursor
@@ -884,5 +823,4 @@
             plt.savefig(save_path, dpi=100, bbox_inches="tight")
 
         plt.close(fig)
-        return result
->>>>>>> 64c0716d
+        return result