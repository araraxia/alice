--- conflicted
+++ resolved
@@ -1,25 +1,15 @@
 #!/usr/bin/env python3
 # Aria Corona 2025/06/09
 
-<<<<<<< HEAD
 import psycopg2, json
 from psycopg2 import sql
 from psycopg2.extras import RealDictCursor, execute_values
-=======
-import psycopg2, json, re
-from psycopg2.extras import RealDictCursor
-from src.util.helpers import send_discord_warning
->>>>>>> 070d9828
 from functools import wraps
 from colorama import Fore
 
 # Access psql defaults
 with open("./cred/psql.json", "r") as f:
-<<<<<<< HEAD
     psql_cred = json.load(f)
-=======
-    psql_cred = json.dump()
->>>>>>> 070d9828
 sql_ip = psql_cred.get("ip", "")
 sql_port = psql_cred.get("port", "")
 sql_user = psql_cred.get("user", "")
@@ -67,13 +57,9 @@
 
 def init_psql_con_cursor(func):
     """
-<<<<<<< HEAD
     If the function is given a connection and cursor, it will use them.
     If not, it will create a new psycopg2 connection and cursor.
     This decorator is used to ensure that the function has a valid
-=======
-    psycopg2 connection and cursor factory as a decorator. Handles closing the connection and cursor.
->>>>>>> 070d9828
     Inserts connection and cursor into the decorated function args.
     """
 
@@ -81,7 +67,6 @@
     def wrapper(*args, **kwargs):
         # Extract DB connection details from kwargs
         db = kwargs.get("database", "meno_accounts")
-<<<<<<< HEAD
         host = kwargs.pop("host", sql_ip)
         port = kwargs.pop("port", sql_port)
         user = kwargs.pop("user", sql_user)
@@ -115,28 +100,10 @@
             con = connection
             cur = cursor
             return func(cur, con, *args, **kwargs)
-=======
-        host = kwargs.get("host", sql_ip)
-        port = kwargs.get("port", sql_port)
-        user = kwargs.get("user", sql_user)
-        password = kwargs.get("password", sql_pass)
-        print(f"Connecting to database {db} at {host}:{port} as user {user}")
-        con = init_psql_connection(db, host, port, user, password)
-        cur = con.cursor(cursor_factory=RealDictCursor)
-
-        try:
-            # Inject cursor into the decorated function
-            result = func(cur, con, *args, **kwargs)
-            return result
-        finally:
-            cur.close()
-            con.close()
->>>>>>> 070d9828
 
     return wrapper
 
 
-<<<<<<< HEAD
 def create_cursor(
     connection: object,
     cursor_factory=RealDictCursor,
@@ -147,8 +114,6 @@
     return connection.cursor(cursor_factory=cursor_factory)
 
 
-=======
->>>>>>> 070d9828
 # ========================================#        ####
 # ==========# Record Functions #==========#        ####
 # ========================================#        ####
@@ -187,7 +152,6 @@
 
 
 @init_psql_con_cursor
-<<<<<<< HEAD
 def get_records(
     cursor,
     connection,
@@ -261,8 +225,6 @@
 
 
 @init_psql_con_cursor
-=======
->>>>>>> 070d9828
 def search_records(
     cursor,
     connection,
@@ -285,7 +247,6 @@
         column (str) : Required, column name to query by
         value (str) : Required, value to query by
     Returns:
-<<<<<<< HEAD
         records (list) : List of RealDictCursor dictionaries fetched with the
             fetchall() method.
     """
@@ -296,12 +257,6 @@
         schema=schema_str, table=table_str, column=column_str
     )
 
-=======
-        record (list) : List of RealDictCursor dictionaries fetched with the
-            fetchall() method.
-    """
-    query = f'SELECT * FROM "{schema}"."{table}" WHERE "{column}" = %s'
->>>>>>> 070d9828
     cursor.execute(query, (value,))
     records = cursor.fetchall()
     return records
@@ -316,7 +271,6 @@
     table: str,
     columns: list,
     values: list,
-<<<<<<< HEAD
     conflict_target: list = ["primary_key_id"],
     on_conflict: str = "DO UPDATE SET",
 ) -> bool:
@@ -646,198 +600,6 @@
         log.error(f"Unexpected error during delete operation: {e}")
         connection.rollback()
         raise e
-=======
-    relations: list = None,
-) -> list | None:
-    """
-    Adds or updates a record in a specified database table and manages related join table entries.
-    Parameters:
-        database (str): The name of the database.
-        schema (str): The schema where the target table resides.
-        table (str): The name of the target table.
-        columns (list): A list of column names to be inserted or updated.
-        values (list): A list of values corresponding to the columns.
-        relations (list, optional): A list of relation dictionaries, where each dictionary contains...
-            - 'column_name' (str): The name of the column representing the relation.
-            - 'notionID_from' (any): The primary key value of the current record.
-            - 'UID_to' (list): A list of foreign key values to be related.
-    Raises:
-        psycopg2.errors.UndefinedColumn: If attempting to submit a record with a column
-            that does not exist.
-        psycopg2.OperationalError: If there is an operational error during query execution.
-        ValueError: If a required join table cannot be found.
-        psycopg2.errors.ForeignKeyViolation: If attempting to submit a join record with a
-            foreign record that does not yet exist.
-        Exception: For other SQL execution errors, such as duplicate column errors.
-    Returns:
-        []: If the operation is successful.
-        list: A list of foreign key values that caused a foreign key violation, if applicable.
-    Notes:
-        - The function builds and executes an `INSERT ... ON CONFLICT` SQL query to add or update records.
-        - It also manages relations by inserting entries into a join table if they do not already exist.
-        - Errors are sent to a Discord bot for monitoring.
-    """
-
-    # Build SQL query to insert/update the primary record into the table
-    columns_str = ", ".join([f'"{col}"' for col in columns])
-    placeholders = ", ".join(["%s"] * len(columns))
-    updates = ", ".join([f'"{col}" = EXCLUDED."{col}"' for col in columns])
-
-    query = f"""
-    INSERT INTO "{schema}"."{table}" ({columns_str})
-    VALUES ({placeholders})
-    ON CONFLICT (primary_key_id) DO UPDATE SET
-    {updates}
-    """
-    try:
-        cursor.execute(query, values)
-        connection.commit()
-    except psycopg2.errors.UndefinedColumn as e:
-        error_message = f"""
-## Error adding/updating SQL record:
-```psycopg2.errors.UndefinedColumn: {e}```
-        """
-        connection.rollback()
-        send_discord_warning(error_message, username="sql_helper.py")
-        raise
-    except psycopg2.OperationalError as e:
-        error_message = f"""
-## Error adding/updating SQL record:
-```psycopg2.OperationalError: {e}```
-        """
-        connection.rollback()
-        send_discord_warning(error_message, username="sql_helper.py")
-        raise
-
-    # Now need to add join data
-    # Get join tables now so we only have to query once.
-    join_schema = "Join"
-    join_tables = get_tables(db="meno_db", schema=join_schema)
-
-    # Iterate through each relation to add it to the join table.
-    for relation in relations:
-        join_table = ""
-        relation_column = relation["column_name"]
-
-        # Join table column key and value to add
-        foreign_column = relation_column + "_id"
-        prime_column = table + "_id"
-        prime_value = relation["notionID_from"]
-        foreign_values = relation["UID_to"]
-
-        # Find join table name, start with custom regex string
-        regex_string = f"^{schema}_{table}_{relation_column}_col-.*"
-        matching_tables = [
-            row["table_name"]
-            for row in join_tables
-            if re.match(regex_string, row["table_name"])
-        ]
-        join_table = matching_tables[0] if matching_tables else None
-
-        # If regex fails, try the `find_table_name()` function.
-        if not join_table:
-            join_table = find_table_name(
-                f"{schema}_{table}_{relation_column}_col",
-                [row["table_name"] for row in join_tables],
-            )
-
-            # If that fails too, send error message to discord.
-            if not join_table:
-                error_message = f"""
-## Error adding/updating SQL record:
-```Join table not found for {schema}.{table} and column {foreign_column}:
-query_string: {query}
-regex_string: {regex_string}
-join_tables: {join_tables}
-matching_tables: {matching_tables}
-relation_column: {relation_column}
-foreign_column: {foreign_column}
-prime_column: {prime_column}
-prime_value: {prime_value}
-foreign_values: {foreign_values}
-```
-                """
-                send_discord_warning(error_message, username="sql_helper.py")
-                raise ValueError(error_message)
-
-        # If table is found, iterate through each relation ID to add it to join table
-        missing_fv = []
-        for foreign_value in foreign_values:
-            # Check if the relation already exists. The join tables DO NOT have unique
-            # constraints, so this is to avoid duplicates.
-            query = f"""
-            SELECT 1 FROM \"{join_schema}\".\"{join_table}\"
-            WHERE \"{prime_column}\" = %s AND \"{foreign_column}\" = %s
-            """
-
-            # Execute the join record search query
-            try:
-                cursor.execute(query, (prime_value, foreign_value))
-                result = cursor.fetchone()
-            except psycopg2.OperationalError as e:
-                error_message = f"""
-## Error adding/updating SQL record:
-```Operational error: {e}```
-                """
-                connection.rollback()
-                send_discord_warning(error_message, username="sql_helper.py")
-                raise
-            # If it exists, skip the insert so there's no duplicate
-            if result:
-                continue
-
-            # If it doesn't exist, insert the new relation
-            query = f"""
-            INSERT INTO \"{join_schema}\".\"{join_table}\" (\"{prime_column}\", \"{foreign_column}\")
-            VALUES (%s, %s)
-            """
-            try:
-                cursor.execute(query, (prime_value, foreign_value))
-                connection.commit()
-
-            # On ForeignKeyViolation, rollback and continue
-            except psycopg2.errors.ForeignKeyViolation as e:
-                connection.rollback()
-                missing_fv.append(foreign_value)
-                continue
-
-            # Catch any other error, send a notification to Discord and raise error.
-            except psycopg2.OperationalError as e:
-                error_message = f"""
-## Error adding/updating SQL record:
-```Operational error: {e}```
-                """
-                connection.rollback()
-                send_discord_warning(error_message, username="MenoApi_SQL_Bot")
-                raise
-
-            except psycopg2.errors.DuplicateColumn as e:
-                error_message = f"""
-## Error adding/updating SQL record:
-```Duplicate column error: {e}```
-                """
-                connection.rollback()
-                send_discord_warning(error_message, username="MenoApi_SQL_Bot")
-                raise
-
-            except Exception as e:
-                error_message = f"""
-## Error adding/updating SQL record:
-```Unexpected Error: {e}```
-                """
-                connection.rollback()
-                send_discord_warning(error_message, username="MenoApi_SQL_Bot")
-                raise
-
-    # Return missing foreign values if any.
-    return missing_fv
-
-
-# =======================================#   ################
-# ==========# Table functions #==========#    #            #
-# =======================================#    #            #
-
->>>>>>> 070d9828
 
 @init_psql_con_cursor
 def get_tables(
@@ -950,104 +712,4 @@
 ```Error: {e}```
         """
         connection.rollback()
-<<<<<<< HEAD
-        raise
-=======
-        send_discord_warning(error_message, username="sql_helper")
-        raise
-
-
-# ==========================================#      #  # ### #
-# ===========# Utility functions #==========#      #  #  #  #
-# ==========================================#      ####  #  ###
-
-
-def map_notion_type_to_sql(notion_type: str) -> str:
-    """
-    Maps Notion property types to SQL data types.
-    Args:
-        notion_type (str): The Notion property type.
-    Returns:
-        str: The corresponding SQL data type.
-    """
-    notion_to_sql = {
-        "title": "VARCHAR(255)",
-        "rich_text": "TEXT",
-        "number": "FLOAT",
-        "select": "VARCHAR(255)",
-        "multi_select": "TEXT[]",
-        "date": "TIMESTAMP",
-        "people": "TEXT[]",
-        "files": "TEXT[]",
-        "checkbox": "BOOLEAN",
-        "url": "TEXT",
-        "email": "VARCHAR(255)",
-        "phone_number": "VARCHAR(255)",
-        "formula": "TEXT",
-        "relation": "UUID",
-        "rollup": "TEXT",
-        "created_time": "TIMESTAMP",
-        "created_by": "TEXT",
-        "last_edited_time": "TIMESTAMP",
-        "last_edited_by": "TEXT",
-    }
-    return notion_to_sql.get(notion_type, "TEXT")
-
-
-def parse_notion_page_for_sql(page: dict, notion: object) -> tuple:
-    """
-    Parses a Notion page object and extracts SQL-compatible columns, values,
-    and relations.
-    Args:
-        page (dict): A dictionary representing a Notion page, containing its
-            properties and metadata.
-        notion (object): An object providing a method `return_property_value`
-            to extract property values from the Notion page.
-    Returns:
-        tuple: A tuple containing:
-            - columns (list): A list of column names derived from the page's
-              properties, sanitized for SQL compatibility.
-            - values (list): A list of corresponding values for the columns.
-            - relations (list): A list of dictionaries representing relations,
-              where each dictionary contains:
-                - 'column_name': The name of the relation column.
-                - 'notionID_from': The ID of the current Notion page.
-                - 'UID_to': A list of related Notion page IDs.
-    """
-    non_null_props = ["created_time", "last_edited_time", "date", "number", "checkbox"]
-
-    columns = []
-    values = []
-    relations = []
-
-    uid = page.get("id")
-    props = page.get("properties", {})
-
-    for prop_name, prop_value in props.items():
-        regex = "[^[:ascii:]]|\\'|\\\""
-        clean_prop_name = re.sub(regex, "", prop_name).strip().replace(" ", "_")
-        clean_prop_value = notion.return_property_value(prop_value, uid)
-        prop_type = prop_value.get("type")
-
-        if prop_type == "title":
-            clean_prop_value = clean_prop_value[:255]
-        elif prop_type == "relation":
-            if not clean_prop_value:
-                clean_prop_value = []
-            relation_dict = {
-                "column_name": clean_prop_name,
-                "notionID_from": uid,
-                "UID_to": clean_prop_value,
-            }
-            relations.append(relation_dict)
-            continue
-        elif prop_type not in non_null_props and clean_prop_value is None:
-            clean_prop_value = ""
-
-        columns.append(clean_prop_name)
-        values.append(clean_prop_value)
-
-    columns.append("primary_key_id")
-    values.append(uid)
-    return columns, values, relations
->>>>>>> 070d9828
+        raise